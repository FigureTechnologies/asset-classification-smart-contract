pub mod aliases;
<<<<<<< HEAD
pub mod attribute_keys;
pub mod contract_helpers;
=======
pub mod constants;
pub mod event_attributes;
>>>>>>> 1c37dbd5
pub mod functions;
pub mod scope_address_utils;
pub mod traits;<|MERGE_RESOLUTION|>--- conflicted
+++ resolved
@@ -1,11 +1,7 @@
 pub mod aliases;
-<<<<<<< HEAD
-pub mod attribute_keys;
+pub mod constants;
 pub mod contract_helpers;
-=======
-pub mod constants;
 pub mod event_attributes;
->>>>>>> 1c37dbd5
 pub mod functions;
 pub mod scope_address_utils;
 pub mod traits;