--- conflicted
+++ resolved
@@ -6,12 +6,8 @@
 use crate::{
     core::{
         asset::{
-<<<<<<< HEAD
-            AccessRoute, AssetOnboardingStatus, AssetScopeAttribute, AssetValidationResult,
-=======
-            AssetIdentifier, AssetOnboardingStatus, AssetScopeAttribute, AssetValidationResult,
->>>>>>> b5458aca
-            ValidatorDetail,
+            AccessRoute, AssetIdentifier, AssetOnboardingStatus, AssetScopeAttribute,
+            AssetValidationResult, ValidatorDetail,
         },
         error::ContractError,
         state::config_read,
@@ -242,12 +238,8 @@
     use crate::{
         core::{
             asset::{
-<<<<<<< HEAD
-                AccessRoute, AssetOnboardingStatus, AssetScopeAttribute, AssetValidationResult,
-                ValidatorDetail,
-=======
-                AssetIdentifier, AssetOnboardingStatus, AssetScopeAttribute, AssetValidationResult,
->>>>>>> b5458aca
+                AccessRoute, AssetIdentifier, AssetOnboardingStatus, AssetScopeAttribute,
+                AssetValidationResult, ValidatorDetail,
             },
             error::ContractError,
             state::config_read,
