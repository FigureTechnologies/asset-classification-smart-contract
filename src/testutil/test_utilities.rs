use cosmwasm_std::{
    testing::{mock_env, mock_info, MockApi, MockStorage},
    Addr, Coin, Decimal, Env, MessageInfo, OwnedDeps, Response, Uint128,
};
use provwasm_mocks::ProvenanceMockQuerier;
use provwasm_std::{Party, PartyType, ProvenanceMsg, ProvenanceQuery, Scope};
use serde_json_wasm::to_string;

use crate::{
    contract::instantiate,
    core::{
        asset::{AssetDefinition, ValidatorDetail},
        msg::InitMsg,
    },
    util::{
        asset_meta_repository::ContractAndAttributeAssetMeta,
        functions::generate_asset_attribute_name,
    },
};
use crate::{
    core::asset::AssetScopeAttribute,
    util::aliases::{ContractResponse, DepsMutC},
};
use crate::{core::msg::AssetDefinitionInput, util::constants::NHASH};

pub type MockOwnedDeps = OwnedDeps<MockStorage, MockApi, ProvenanceMockQuerier, ProvenanceQuery>;

pub const DEFAULT_INFO_NAME: &str = "admin";
pub const DEFAULT_ASSET_TYPE: &str = "test_asset";
<<<<<<< HEAD
pub const DEFAULT_SCOPE_ADDRESS: &str = "scope1234";
=======
pub const DEFAULT_SCOPE_SPEC_ADDRESS: &str = "scopespecaddress";
>>>>>>> b10c413e
pub const DEFAULT_VALIDATOR_ADDRESS: &str = "validatoraddress";
pub const DEFAULT_ONBOARDING_COST: u128 = 1000;
pub const DEFAULT_ONBOARDING_DENOM: &str = NHASH;
pub const DEFAULT_FEE_PERCENT: u64 = 0;
pub const DEFAULT_CONTRACT_BASE_NAME: &str = "asset";
pub fn get_default_asset_definition_input() -> AssetDefinitionInput {
    AssetDefinitionInput {
        asset_type: DEFAULT_ASSET_TYPE.into(),
        scope_spec_address: DEFAULT_SCOPE_SPEC_ADDRESS.into(),
        validators: vec![ValidatorDetail {
            address: DEFAULT_VALIDATOR_ADDRESS.into(),
            onboarding_cost: Uint128::from(DEFAULT_ONBOARDING_COST),
            onboarding_denom: DEFAULT_ONBOARDING_DENOM.into(),
            fee_percent: Decimal::percent(DEFAULT_FEE_PERCENT),
            fee_destinations: vec![],
        }],
        // Specifying None will cause the underlying code to always choose enabled: true
        enabled: None,
    }
}
pub fn get_default_asset_definition() -> AssetDefinition {
    get_default_asset_definition_input().into()
}

pub fn get_default_asset_definition_inputs() -> Vec<AssetDefinitionInput> {
    vec![get_default_asset_definition_input()]
}

pub fn get_default_asset_definitions() -> Vec<AssetDefinition> {
    get_default_asset_definition_inputs()
        .into_iter()
        .map(|input| AssetDefinition::from(input))
        .collect()
}

pub struct InstArgs {
    pub env: Env,
    pub info: MessageInfo,
    pub base_contract_name: String,
    pub asset_definitions: Vec<AssetDefinitionInput>,
}
impl Default for InstArgs {
    fn default() -> Self {
        InstArgs {
            env: mock_env(),
            info: mock_info(DEFAULT_INFO_NAME, &[]),
            base_contract_name: DEFAULT_CONTRACT_BASE_NAME.into(),
            asset_definitions: get_default_asset_definition_inputs(),
        }
    }
}

pub fn test_instantiate(deps: DepsMutC, args: InstArgs) -> ContractResponse {
    instantiate(
        deps,
        args.env,
        args.info,
        InitMsg {
            base_contract_name: args.base_contract_name,
            asset_definitions: args.asset_definitions,
        },
    )
}

pub fn setup_test_suite(deps: &mut MockOwnedDeps, args: InstArgs) -> ContractAndAttributeAssetMeta {
    test_instantiate(deps.as_mut(), args).expect("instantiation should succeed");
    mock_default_scope(deps);
    ContractAndAttributeAssetMeta::new()
}

pub fn test_instantiate_success(deps: DepsMutC, args: InstArgs) -> Response<ProvenanceMsg> {
    test_instantiate(deps, args).expect("expected instantiation to succeed")
}

pub fn empty_mock_info() -> MessageInfo {
    mock_info(DEFAULT_INFO_NAME, &[])
}

pub fn get_duped_scope(scope_id: impl Into<String>, owner_address: impl Into<String>) -> Scope {
    let owner_address = owner_address.into();
    Scope {
        scope_id: scope_id.into(),
        specification_id: "duped_spec_id".into(),
        owners: vec![Party {
            address: Addr::unchecked(&owner_address),
            role: PartyType::Owner,
        }],
        data_access: vec![],
        value_owner_address: Addr::unchecked(owner_address),
    }
}

pub fn mock_scope(
    deps: &mut MockOwnedDeps,
    scope_id: impl Into<String>,
    owner_address: impl Into<String>,
) {
    deps.querier
        .with_scope(get_duped_scope(scope_id, owner_address))
}

pub fn mock_default_scope(deps: &mut MockOwnedDeps) {
    mock_scope(deps, DEFAULT_SCOPE_ADDRESS, DEFAULT_INFO_NAME)
}

pub fn mock_scope_attribute(
    deps: &mut MockOwnedDeps,
    contract_name: impl Into<String>,
    scope_address: impl Into<String>,
    attribute: &AssetScopeAttribute,
) {
    deps.querier.with_attributes(
        scope_address.into().as_str(),
        &[(
            contract_name.into().as_str(),
            to_string(attribute).unwrap().as_str(),
            "json",
        )],
    );
}

pub fn mock_default_scope_attribute(
    deps: &mut MockOwnedDeps,
    scope_address: impl Into<String>,
    attribute: &AssetScopeAttribute,
) {
    mock_scope_attribute(
        deps,
        generate_asset_attribute_name(DEFAULT_ASSET_TYPE, DEFAULT_CONTRACT_BASE_NAME),
        scope_address,
        attribute,
    );
}

pub fn mock_info_with_funds(funds: &[Coin]) -> MessageInfo {
    mock_info(DEFAULT_INFO_NAME, funds)
}

pub fn mock_info_with_nhash(amount: u128) -> MessageInfo {
    mock_info_with_funds(&[Coin {
        denom: "nhash".into(),
        amount: Uint128::from(amount),
    }])
}

pub fn single_attribute_for_key<'a, T>(response: &'a Response<T>, key: &'a str) -> &'a str {
    response
        .attributes
        .iter()
        .find(|attr| attr.key.as_str() == key)
        .unwrap()
        .value
        .as_str()
}<|MERGE_RESOLUTION|>--- conflicted
+++ resolved
@@ -27,11 +27,8 @@
 
 pub const DEFAULT_INFO_NAME: &str = "admin";
 pub const DEFAULT_ASSET_TYPE: &str = "test_asset";
-<<<<<<< HEAD
 pub const DEFAULT_SCOPE_ADDRESS: &str = "scope1234";
-=======
 pub const DEFAULT_SCOPE_SPEC_ADDRESS: &str = "scopespecaddress";
->>>>>>> b10c413e
 pub const DEFAULT_VALIDATOR_ADDRESS: &str = "validatoraddress";
 pub const DEFAULT_ONBOARDING_COST: u128 = 1000;
 pub const DEFAULT_ONBOARDING_DENOM: &str = NHASH;
