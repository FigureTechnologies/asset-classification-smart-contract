use crate::core::asset::AssetOnboardingStatus;
use crate::core::error::ContractError;
use crate::core::msg::{AssetIdentifier, ExecuteMsg};
use crate::service::asset_meta_repository::AssetMetaRepository;
use crate::service::deps_manager::DepsManager;
use crate::service::message_gathering_service::MessageGatheringService;
use crate::util::aliases::{ContractResponse, ContractResult};
use crate::util::event_attributes::{EventAttributes, EventType};
use crate::util::traits::ResultExtensions;
use cosmwasm_std::{MessageInfo, Response};

#[derive(Clone, PartialEq)]
pub struct ValidateAssetV1 {
    pub identifier: AssetIdentifier,
    pub success: bool,
    pub message: Option<String>,
}
impl ValidateAssetV1 {
    pub fn from_execute_msg(msg: ExecuteMsg) -> ContractResult<ValidateAssetV1> {
        match msg {
            ExecuteMsg::ValidateAsset {
                identifier,
                success,
                message,
            } => ValidateAssetV1 {
                identifier,
                success,
                message,
            }
            .to_ok(),
            _ => ContractError::InvalidMessageType {
                expected_message_type: "ExecuteMsg::ValidateAsset".to_string(),
            }
            .to_err(),
        }
    }
}

pub fn validate_asset<'a, T>(
    repository: T,
    info: MessageInfo,
    msg: ValidateAssetV1,
<<<<<<< HEAD
) -> ContractResponse {
    let repository = AssetMetaRepository::new(deps);
    let asset_identifiers = msg.identifier.to_identifiers()?;
=======
) -> ContractResponse
where
    T: AssetMetaRepository + MessageGatheringService + DepsManager<'a>,
{
    let asset_identifiers = msg.identifier.parse_identifiers()?;
>>>>>>> 01113a31
    // look up asset in repository
    let meta = repository.get_asset(&asset_identifiers.scope_address)?;

    // verify sender is requested validator
    if info.sender != meta.validator_address {
        return ContractError::UnathorizedAssetValidator {
            scope_address: asset_identifiers.scope_address,
            validator_address: info.sender.into(),
            expected_validator_address: meta.validator_address.into_string(),
        }
        .to_err();
    }

    if meta.onboarding_status == AssetOnboardingStatus::Approved {
        return ContractError::AssetAlreadyValidated {
            scope_address: asset_identifiers.scope_address,
        }
        .to_err();
    }

    repository.validate_asset(&asset_identifiers.scope_address, msg.success, msg.message)?;

    // construct/emit validation attribute
    Ok(Response::new()
        .add_attributes(
            EventAttributes::for_asset_event(
                EventType::ValidateAsset,
                &meta.asset_type,
                &asset_identifiers.scope_address,
            )
            .set_validator(info.sender),
        )
        .add_messages(repository.get_messages()))
}

#[cfg(test)]
#[cfg(feature = "enable-test-utils")]
mod tests {
    use provwasm_mocks::mock_dependencies;

    use crate::{
        core::{error::ContractError, msg::AssetIdentifier},
        service::asset_meta_service::AssetMetaService,
        testutil::{
            onboard_asset_helpers::{test_onboard_asset, TestOnboardAsset},
            test_constants::{
                DEFAULT_ONBOARDING_COST, DEFAULT_SCOPE_ADDRESS, DEFAULT_VALIDATOR_ADDRESS,
            },
            test_utilities::{mock_info_with_nhash, setup_test_suite, InstArgs},
        },
        util::traits::OptionExtensions,
    };

    use super::{validate_asset, ValidateAssetV1};

    #[test]
    fn test_validate_asset_not_found_error() {
        let mut deps = mock_dependencies(&[]);
        setup_test_suite(&mut deps, InstArgs::default());

        let err = validate_asset(
            AssetMetaService::new(deps.as_mut()),
            mock_info_with_nhash(DEFAULT_VALIDATOR_ADDRESS, DEFAULT_ONBOARDING_COST),
            ValidateAssetV1 {
                identifier: AssetIdentifier::scope_address(DEFAULT_SCOPE_ADDRESS),
                success: true,
                message: None,
            },
        )
        .unwrap_err();

        match err {
            ContractError::NotFound { explanation } => {
                assert_eq!(
                    format!(
                        "scope at address [{}] did not include an asset scope attribute",
                        DEFAULT_SCOPE_ADDRESS
                    ),
                    explanation,
                    "the asset not found message should reflect that the asset was not found"
                );
            }
            _ => panic!(
                "unexpected error when non-onboarded asset provided: {:?}",
                err
            ),
        }
    }

    #[test]
    fn test_validate_asset_wrong_validator_error() {
        let mut deps = mock_dependencies(&[]);
        setup_test_suite(&mut deps, InstArgs::default());

        test_onboard_asset(&mut deps, TestOnboardAsset::default()).unwrap();

        let info = mock_info_with_nhash(
            "tp129z88fpzthllrdzktw98cck3ypd34wv77nqfyl",
            DEFAULT_ONBOARDING_COST,
        );
        let err = validate_asset(
            AssetMetaService::new(deps.as_mut()),
            info.clone(),
            ValidateAssetV1 {
                identifier: AssetIdentifier::scope_address(DEFAULT_SCOPE_ADDRESS),
                success: true,
                message: None,
            },
        )
        .unwrap_err();

        match err {
            ContractError::UnathorizedAssetValidator {
                scope_address,
                validator_address,
                expected_validator_address,
            } => {
                assert_eq!(
                    DEFAULT_SCOPE_ADDRESS, scope_address,
                    "the unauthorized validator message should reflect the scope address"
                );
                assert_eq!(
                    info.sender.to_string(), validator_address,
                    "the unauthorized validator message should reflect the provided (sender) validator address"
                );
                assert_eq!(
                    DEFAULT_VALIDATOR_ADDRESS, expected_validator_address,
                    "the unauthorized validator message should reflect the expected validator address (from onboarding)"
                );
            }
            _ => panic!(
                "unexpected error when unauthorized validator submits validation: {:?}",
                err
            ),
        }
    }

    #[test]
    fn test_validate_asset_adds_error_message_on_negative_validation() {
        let mut deps = mock_dependencies(&[]);
        setup_test_suite(&mut deps, InstArgs::default());
        test_onboard_asset(&mut deps, TestOnboardAsset::default()).unwrap();

        let info = mock_info_with_nhash(DEFAULT_VALIDATOR_ADDRESS, DEFAULT_ONBOARDING_COST);

        let result = validate_asset(
            AssetMetaService::new(deps.as_mut()),
            info.clone(),
            ValidateAssetV1 {
                identifier: AssetIdentifier::scope_address(DEFAULT_SCOPE_ADDRESS),
                success: true,
                message: "Your data sucks".to_string().to_some(),
            },
        )
        .unwrap();

        assert_eq!(
            2,
            result.messages.len(),
            "validate asset should produce two messages (attribute delete/update combo)"
        );
    }
}<|MERGE_RESOLUTION|>--- conflicted
+++ resolved
@@ -1,6 +1,6 @@
-use crate::core::asset::AssetOnboardingStatus;
+use crate::core::asset::{AssetIdentifier, AssetOnboardingStatus};
 use crate::core::error::ContractError;
-use crate::core::msg::{AssetIdentifier, ExecuteMsg};
+use crate::core::msg::ExecuteMsg;
 use crate::service::asset_meta_repository::AssetMetaRepository;
 use crate::service::deps_manager::DepsManager;
 use crate::service::message_gathering_service::MessageGatheringService;
@@ -40,17 +40,11 @@
     repository: T,
     info: MessageInfo,
     msg: ValidateAssetV1,
-<<<<<<< HEAD
-) -> ContractResponse {
-    let repository = AssetMetaRepository::new(deps);
-    let asset_identifiers = msg.identifier.to_identifiers()?;
-=======
 ) -> ContractResponse
 where
     T: AssetMetaRepository + MessageGatheringService + DepsManager<'a>,
 {
-    let asset_identifiers = msg.identifier.parse_identifiers()?;
->>>>>>> 01113a31
+    let asset_identifiers = msg.identifier.to_identifiers()?;
     // look up asset in repository
     let meta = repository.get_asset(&asset_identifiers.scope_address)?;
 
@@ -92,7 +86,7 @@
     use provwasm_mocks::mock_dependencies;
 
     use crate::{
-        core::{error::ContractError, msg::AssetIdentifier},
+        core::{asset::AssetIdentifier, error::ContractError},
         service::asset_meta_service::AssetMetaService,
         testutil::{
             onboard_asset_helpers::{test_onboard_asset, TestOnboardAsset},
