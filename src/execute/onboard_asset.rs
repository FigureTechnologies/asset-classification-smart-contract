--- conflicted
+++ resolved
@@ -1,5 +1,6 @@
+use crate::core::asset::AssetIdentifier;
 use crate::core::error::ContractError;
-use crate::core::msg::{AssetIdentifier, ExecuteMsg};
+use crate::core::msg::ExecuteMsg;
 use crate::core::state::load_asset_definition_by_type;
 use crate::service::asset_meta_repository::AssetMetaRepository;
 use crate::service::deps_manager::DepsManager;
@@ -41,17 +42,11 @@
     repository: T,
     info: MessageInfo,
     msg: OnboardAssetV1,
-<<<<<<< HEAD
-) -> ContractResponse {
-    let repository = AssetMetaRepository::new(deps);
-    let asset_identifiers = msg.identifier.to_identifiers()?;
-=======
 ) -> ContractResponse
 where
     T: AssetMetaRepository + MessageGatheringService + DepsManager<'a>,
 {
-    let asset_identifiers = msg.identifier.parse_identifiers()?;
->>>>>>> 01113a31
+    let asset_identifiers = msg.identifier.to_identifiers()?;
     // get asset state config for type, or error if not present
     let asset_state =
         match repository.use_deps(|d| load_asset_definition_by_type(d.storage, &msg.asset_type)) {
@@ -174,9 +169,8 @@
 
     use crate::{
         core::{
-            asset::{AssetOnboardingStatus, AssetScopeAttribute},
+            asset::{AssetIdentifier, AssetOnboardingStatus, AssetScopeAttribute},
             error::ContractError,
-            msg::AssetIdentifier,
         },
         execute::toggle_asset_definition::{toggle_asset_definition, ToggleAssetDefinitionV1},
         service::asset_meta_service::AssetMetaService,
