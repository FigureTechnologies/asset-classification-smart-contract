--- conflicted
+++ resolved
@@ -107,10 +107,7 @@
 }
 
 #[derive(Serialize, Deserialize, Clone, Debug, PartialEq, JsonSchema)]
-<<<<<<< HEAD
-=======
 #[serde(rename_all = "snake_case")]
->>>>>>> df5c2d26
 pub enum AssetOnboardingStatus {
     Pending,
     Denied,
@@ -118,20 +115,14 @@
 }
 
 #[derive(Serialize, Deserialize, Clone, Debug, PartialEq, JsonSchema)]
-<<<<<<< HEAD
-=======
 #[serde(rename_all = "snake_case")]
->>>>>>> df5c2d26
 pub struct AssetValidationResult {
     pub message: String,
     pub success: bool,
 }
 
 #[derive(Serialize, Deserialize, Clone, Debug, PartialEq, JsonSchema)]
-<<<<<<< HEAD
-=======
 #[serde(rename_all = "snake_case")]
->>>>>>> df5c2d26
 pub struct AssetScopeAttribute {
     pub asset_type: String,
     pub requestor_address: Addr,
