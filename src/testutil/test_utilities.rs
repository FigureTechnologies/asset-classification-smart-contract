use cosmwasm_std::{
    testing::{mock_env, mock_info, MockApi, MockStorage},
    Addr, Coin, Decimal, Env, MessageInfo, OwnedDeps, Response, Uint128,
};
use provwasm_mocks::ProvenanceMockQuerier;
use provwasm_std::{Party, PartyType, ProvenanceMsg, ProvenanceQuery, Scope};
use serde_json_wasm::to_string;

use crate::{
    contract::instantiate,
    core::{
        asset::{AssetDefinition, ValidatorDetail},
        msg::InitMsg,
    },
<<<<<<< HEAD
    util::{
        asset_meta_repository::ContractAndAttributeAssetMeta,
        functions::generate_asset_attribute_name,
    },
=======
    util::functions::generate_asset_attribute_name,
>>>>>>> df5c2d26
};
use crate::{
    core::asset::AssetScopeAttribute,
    util::aliases::{ContractResponse, DepsMutC},
};
use crate::{core::msg::AssetDefinitionInput, util::constants::NHASH};

pub type MockOwnedDeps = OwnedDeps<MockStorage, MockApi, ProvenanceMockQuerier, ProvenanceQuery>;

pub const DEFAULT_INFO_NAME: &str = "admin";
pub const DEFAULT_ASSET_TYPE: &str = "test_asset";
pub const DEFAULT_SCOPE_ADDRESS: &str = "scope1234";
pub const DEFAULT_SCOPE_SPEC_ADDRESS: &str = "scopespecaddress";
pub const DEFAULT_VALIDATOR_ADDRESS: &str = "validatoraddress";
pub const DEFAULT_ONBOARDING_COST: u128 = 1000;
pub const DEFAULT_ONBOARDING_DENOM: &str = NHASH;
pub const DEFAULT_FEE_PERCENT: u64 = 0;
pub const DEFAULT_CONTRACT_BASE_NAME: &str = "asset";
pub fn get_default_asset_definition_input() -> AssetDefinitionInput {
    AssetDefinitionInput {
        asset_type: DEFAULT_ASSET_TYPE.into(),
        scope_spec_address: DEFAULT_SCOPE_SPEC_ADDRESS.into(),
        validators: vec![ValidatorDetail {
            address: DEFAULT_VALIDATOR_ADDRESS.into(),
            onboarding_cost: Uint128::from(DEFAULT_ONBOARDING_COST),
            onboarding_denom: DEFAULT_ONBOARDING_DENOM.into(),
            fee_percent: Decimal::percent(DEFAULT_FEE_PERCENT),
            fee_destinations: vec![],
        }],
        // Specifying None will cause the underlying code to always choose enabled: true
        enabled: None,
    }
}
pub fn get_default_asset_definition() -> AssetDefinition {
    get_default_asset_definition_input().into()
}

pub fn get_default_asset_definition_inputs() -> Vec<AssetDefinitionInput> {
    vec![get_default_asset_definition_input()]
}

pub fn get_default_asset_definitions() -> Vec<AssetDefinition> {
    get_default_asset_definition_inputs()
        .into_iter()
        .map(|input| AssetDefinition::from(input))
        .collect()
}

pub struct InstArgs {
    pub env: Env,
    pub info: MessageInfo,
    pub base_contract_name: String,
    pub asset_definitions: Vec<AssetDefinitionInput>,
}
impl Default for InstArgs {
    fn default() -> Self {
        InstArgs {
            env: mock_env(),
            info: mock_info(DEFAULT_INFO_NAME, &[]),
            base_contract_name: DEFAULT_CONTRACT_BASE_NAME.into(),
            asset_definitions: get_default_asset_definition_inputs(),
        }
    }
}

pub fn test_instantiate(deps: DepsMutC, args: InstArgs) -> ContractResponse {
    instantiate(
        deps,
        args.env,
        args.info,
        InitMsg {
            base_contract_name: args.base_contract_name,
            asset_definitions: args.asset_definitions,
        },
    )
}

pub fn setup_test_suite(deps: &mut MockOwnedDeps, args: InstArgs) -> ContractAndAttributeAssetMeta {
    test_instantiate(deps.as_mut(), args).expect("instantiation should succeed");
    mock_default_scope(deps);
    ContractAndAttributeAssetMeta::new()
}

pub fn test_instantiate_success(deps: DepsMutC, args: InstArgs) -> Response<ProvenanceMsg> {
    test_instantiate(deps, args).expect("expected instantiation to succeed")
}

pub fn empty_mock_info() -> MessageInfo {
    mock_info(DEFAULT_INFO_NAME, &[])
}

pub fn get_duped_scope(scope_id: impl Into<String>, owner_address: impl Into<String>) -> Scope {
    let owner_address = owner_address.into();
    Scope {
        scope_id: scope_id.into(),
        specification_id: "duped_spec_id".into(),
        owners: vec![Party {
            address: Addr::unchecked(&owner_address),
            role: PartyType::Owner,
        }],
        data_access: vec![],
        value_owner_address: Addr::unchecked(owner_address),
    }
}

pub fn mock_scope(
    deps: &mut MockOwnedDeps,
    scope_id: impl Into<String>,
    owner_address: impl Into<String>,
) {
    deps.querier
        .with_scope(get_duped_scope(scope_id, owner_address))
}

pub fn mock_default_scope(deps: &mut MockOwnedDeps) {
    mock_scope(deps, DEFAULT_SCOPE_ADDRESS, DEFAULT_INFO_NAME)
}

pub fn mock_scope_attribute(
    deps: &mut MockOwnedDeps,
    contract_name: impl Into<String>,
    scope_address: impl Into<String>,
    attribute: &AssetScopeAttribute,
) {
    deps.querier.with_attributes(
        scope_address.into().as_str(),
        &[(
            contract_name.into().as_str(),
            to_string(attribute).unwrap().as_str(),
            "json",
        )],
    );
}

pub fn mock_default_scope_attribute(
    deps: &mut MockOwnedDeps,
    scope_address: impl Into<String>,
    attribute: &AssetScopeAttribute,
) {
    mock_scope_attribute(
        deps,
        generate_asset_attribute_name(DEFAULT_ASSET_TYPE, DEFAULT_CONTRACT_BASE_NAME),
        scope_address,
        attribute,
    );
}

pub fn mock_info_with_funds(funds: &[Coin]) -> MessageInfo {
    mock_info(DEFAULT_INFO_NAME, funds)
}

pub fn mock_info_with_nhash(amount: u128) -> MessageInfo {
    mock_info_with_funds(&[Coin {
        denom: "nhash".into(),
        amount: Uint128::from(amount),
    }])
}

pub fn single_attribute_for_key<'a, T>(response: &'a Response<T>, key: &'a str) -> &'a str {
    response
        .attributes
        .iter()
        .find(|attr| attr.key.as_str() == key)
        .unwrap()
        .value
        .as_str()
}

pub fn get_duped_scope<S1: Into<String>, S2: Into<String>, S3: Into<String>>(
    scope_id: S1,
    spec_id: S2,
    owner_address: S3,
) -> Scope {
    let owner_address = owner_address.into();
    Scope {
        scope_id: scope_id.into(),
        specification_id: spec_id.into(),
        owners: vec![Party {
            address: Addr::unchecked(&owner_address),
            role: PartyType::Owner,
        }],
        data_access: vec![],
        value_owner_address: Addr::unchecked(owner_address),
    }
}

pub fn mock_scope<S1: Into<String>, S2: Into<String>, S3: Into<String>>(
    deps: &mut MockOwnedDeps,
    scope_id: S1,
    spec_id: S2,
    owner_address: S3,
) {
    deps.querier
        .with_scope(get_duped_scope(scope_id, spec_id, owner_address))
}

pub fn mock_scope_attribute<S: Into<String>>(
    deps: &mut MockOwnedDeps,
    attribute: &AssetScopeAttribute,
    scope_address: S,
) {
    let address: String = scope_address.into();
    deps.querier.with_attributes(
        &address,
        &[(
            &generate_asset_attribute_name(&attribute.asset_type, DEFAULT_CONTRACT_BASE_NAME),
            &to_string(attribute).expect("failed to convert AssetScopeAttribute to json string"),
            "json",
        )],
    );
}<|MERGE_RESOLUTION|>--- conflicted
+++ resolved
@@ -12,14 +12,10 @@
         asset::{AssetDefinition, ValidatorDetail},
         msg::InitMsg,
     },
-<<<<<<< HEAD
     util::{
         asset_meta_repository::ContractAndAttributeAssetMeta,
         functions::generate_asset_attribute_name,
     },
-=======
-    util::functions::generate_asset_attribute_name,
->>>>>>> df5c2d26
 };
 use crate::{
     core::asset::AssetScopeAttribute,
