use crate::core::asset::{AssetDefinition, ValidatorDetail};
use schemars::JsonSchema;
use serde::{Deserialize, Serialize};

/// Allows the user to optionally specify the enabled flag on an asset definition, versus forcing
/// it to be added manually on every request, when it will likely always be specified as `true`.
#[derive(Serialize, Deserialize, Clone, Debug, PartialEq, JsonSchema)]
pub struct AssetDefinitionInput {
    pub asset_type: String,
    pub scope_spec_address: String,
    pub validators: Vec<ValidatorDetail>,
    pub enabled: Option<bool>,
}
impl AssetDefinitionInput {
    pub fn new<S1: Into<String>, S2: Into<String>>(
        asset_type: S1,
        scope_spec_address: S2,
        validators: Vec<ValidatorDetail>,
        enabled: Option<bool>,
    ) -> AssetDefinitionInput {
        AssetDefinitionInput {
            asset_type: asset_type.into(),
            scope_spec_address: scope_spec_address.into(),
            validators,
            enabled,
        }
    }
}
impl From<AssetDefinition> for AssetDefinitionInput {
    fn from(def: AssetDefinition) -> Self {
        Self::new(
            def.asset_type,
            def.scope_spec_address,
            def.validators,
            Some(def.enabled),
        )
    }
}

#[derive(Serialize, Deserialize, Clone, Debug, PartialEq, JsonSchema)]
pub struct InitMsg {
    pub base_contract_name: String,
    pub asset_definitions: Vec<AssetDefinitionInput>,
}

#[derive(Serialize, Deserialize, Clone, Debug, PartialEq, JsonSchema)]
#[serde(rename_all = "snake_case")]
pub enum AssetIdentifier {
    AssetUuid { asset_uuid: String },
    ScopeAddress { scope_address: String },
}
impl AssetIdentifier {
    pub fn asset_uuid<S: Into<String>>(asset_uuid: S) -> Self {
        AssetIdentifier::AssetUuid {
            asset_uuid: asset_uuid.into(),
        }
    }

    pub fn scope_address<S: Into<String>>(scope_address: S) -> Self {
        AssetIdentifier::ScopeAddress {
            scope_address: scope_address.into(),
        }
    }
}

#[derive(Serialize, Deserialize, Clone, Debug, PartialEq, JsonSchema)]
#[serde(rename_all = "snake_case")]
pub enum AssetQualifier {
    AssetType { asset_type: String },
    ScopeSpecAddress { scope_spec_address: String },
}
impl AssetQualifier {
    pub fn asset_type<S: Into<String>>(asset_type: S) -> Self {
        AssetQualifier::AssetType {
            asset_type: asset_type.into(),
        }
    }

    pub fn scope_spec_address<S: Into<String>>(scope_spec_address: S) -> Self {
        AssetQualifier::ScopeSpecAddress {
            scope_spec_address: scope_spec_address.into(),
        }
    }
}

#[derive(Serialize, Deserialize, Clone, Debug, PartialEq, JsonSchema)]
#[serde(rename_all = "snake_case")]
pub enum ExecuteMsg {
    OnboardAsset {
        asset_uuid: Option<String>,
        asset_type: String,
        scope_address: Option<String>,
        validator_address: String,
    },
    ValidateAsset {
        asset_uuid: Option<String>,
        scope_address: Option<String>,
        error: Option<String>,
    },
    AddAssetDefinition {
        asset_definition: AssetDefinitionInput,
    },
    UpdateAssetDefinition {
        asset_definition: AssetDefinitionInput,
    },
    ToggleAssetDefinition {
        asset_type: String,
        expected_result: bool,
    },
    AddAssetValidator {
        asset_type: String,
        validator: ValidatorDetail,
    },
    UpdateAssetValidator {
        asset_type: String,
        validator: ValidatorDetail,
    },
}

#[derive(Serialize, Deserialize, Clone, Debug, PartialEq, JsonSchema)]
#[serde(rename_all = "snake_case")]
pub enum QueryMsg {
<<<<<<< HEAD
    QueryAssetDefinition {
        asset_type: String,
    },
=======
    QueryAssetDefinition { qualifier: AssetQualifier },
    QueryAssetScopeAttribute { identifier: AssetIdentifier },
>>>>>>> df5c2d26
    QueryState {},
    QueryAssetByScopeAddress {
        scope_address: String,
        asset_type: String,
    },
}

#[derive(Serialize, Deserialize, Clone, Debug, PartialEq, JsonSchema)]
#[serde(rename_all = "snake_case")]
pub struct MigrateMsg {}<|MERGE_RESOLUTION|>--- conflicted
+++ resolved
@@ -120,19 +120,9 @@
 #[derive(Serialize, Deserialize, Clone, Debug, PartialEq, JsonSchema)]
 #[serde(rename_all = "snake_case")]
 pub enum QueryMsg {
-<<<<<<< HEAD
-    QueryAssetDefinition {
-        asset_type: String,
-    },
-=======
     QueryAssetDefinition { qualifier: AssetQualifier },
     QueryAssetScopeAttribute { identifier: AssetIdentifier },
->>>>>>> df5c2d26
     QueryState {},
-    QueryAssetByScopeAddress {
-        scope_address: String,
-        asset_type: String,
-    },
 }
 
 #[derive(Serialize, Deserialize, Clone, Debug, PartialEq, JsonSchema)]
