use crate::util::traits::ResultExtensions;
use cosmwasm_std::StdError;
use thiserror::Error;

#[derive(Error, Debug)]
pub enum ContractError {
    #[error("{0}")]
    Std(#[from] StdError),

    #[error("{0}")]
    Bech32Error(#[from] bech32::Error),

    #[error("Semver parsing error: {0}")]
    SemVer(#[from] semver::Error),

    #[error("duplicate/existing validator address provided as input")]
    DuplicateValidatorProvided,

    #[error("Current contract name [{current_contract}] does not match provided migration name [{migration_contract}]")]
    InvalidContractName {
        current_contract: String,
        migration_contract: String,
    },

    #[error("Current contract version [{current_version}] is higher than provided migration version [{migration_version}]")]
    InvalidContractVersion {
        current_version: String,
        migration_version: String,
    },

    #[error("{0}")]
    InvalidFunds(String),

    #[error("Message of type [{message_type}] was invalid. Invalid fields: {invalid_fields:?}")]
    InvalidMessageFields {
        message_type: String,
        invalid_fields: Vec<String>,
    },

    #[error("Invalid message type provided. Expected message type {expected_message_type}")]
    InvalidMessageType { expected_message_type: String },

    #[error("Resource not found: {explanation}")]
    NotFound { explanation: String },

    #[error("Unsupported asset type [{asset_type}]")]
    UnsupportedAssetType { asset_type: String },

    #[error("Unsupported validator [{validator_address}] for asset type [{asset_type}]")]
    UnsupportedValidator {
        validator_address: String,
        asset_type: String,
    },

    #[error("Asset {scope_address} already onboarded")]
    AssetAlreadyOnboarded { scope_address: String },

    #[error("Asset {scope_address} not found")]
    AssetNotFound { scope_address: String },

    #[error("Error onboarding asset (type: {asset_type}, address: {scope_address}): {message}")]
    AssetOnboardingError {
        asset_type: String,
        scope_address: String,
        message: String,
    },

    #[error("Asset identifier not supplied, please provide either asset_uuid or scope_address")]
    AssetIdentifierNotSupplied,

    #[error("Asset identifier mismatch, both asset_uuid and scope_address provided, but provided scope_address [{scope_address}] cannot be derived from asset_uuid [{asset_uuid}]")]
    AssetIdentifierMismatch {
        asset_uuid: String,
        scope_address: String,
    },

    #[error("Asset type {asset_type} is currently disabled")]
    AssetTypeDisabled { asset_type: String },

<<<<<<< HEAD
    #[error("Unauthorized validator [{validator_address}] for scope [{scope_address}], expected validator [{expected_validator_address}]")]
    UnathorizedAssetValidator {
        scope_address: String,
        validator_address: String,
        expected_validator_address: String,
    },

    #[error("Expected only a single asset attribute on scope {scope_address}, but found {attribute_amount}")]
    InvalidScopeAttribute {
        scope_address: String,
        attribute_amount: usize,
    },
=======
    #[error("Existing record found: {explanation}")]
    RecordAlreadyExists { explanation: String },

    #[error("Record not found: {explanation}")]
    RecordNotFound { explanation: String },
>>>>>>> b10c413e

    #[error("Unauthorized: {explanation}")]
    Unauthorized { explanation: String },

    #[error("Unexpected state: {explanation}")]
    UnexpectedState { explanation: String },

    #[error("Requested functionality is not yet implemented")]
    Unimplemented,

    #[error("{0}")]
    UuidError(#[from] uuid::Error),
}
impl ResultExtensions for ContractError {}
impl ContractError {
    /// Allows ContractError instances to be generically returned as a Response in a fluent manner
    /// instead of wrapping in an Err() call, improving readability.
    /// Ex: return ContractError::NameNotFound.to_result();
    /// vs
    ///     return Err(ContractError::NameNotFound);
    pub fn to_result<T>(self) -> Result<T, ContractError> {
        Err(self)
    }
    pub fn std_err<S: Into<String>>(msg: S) -> ContractError {
        ContractError::Std(StdError::generic_err(msg))
    }
}<|MERGE_RESOLUTION|>--- conflicted
+++ resolved
@@ -77,7 +77,6 @@
     #[error("Asset type {asset_type} is currently disabled")]
     AssetTypeDisabled { asset_type: String },
 
-<<<<<<< HEAD
     #[error("Unauthorized validator [{validator_address}] for scope [{scope_address}], expected validator [{expected_validator_address}]")]
     UnathorizedAssetValidator {
         scope_address: String,
@@ -90,13 +89,12 @@
         scope_address: String,
         attribute_amount: usize,
     },
-=======
+
     #[error("Existing record found: {explanation}")]
     RecordAlreadyExists { explanation: String },
 
     #[error("Record not found: {explanation}")]
     RecordNotFound { explanation: String },
->>>>>>> b10c413e
 
     #[error("Unauthorized: {explanation}")]
     Unauthorized { explanation: String },
